--- conflicted
+++ resolved
@@ -3,17 +3,6 @@
 /* global BlobBuilder */
 'use strict';
 
-<<<<<<< HEAD
-function canCreatePdf() {
-	// Ensure the browser provides the level of support needed
-	if (!Object.keys) {
-		return false;
-	}
-	return true;
-}
-
-=======
->>>>>>> faae1140
 var PdfPrinter = require('../printer');
 var FileSaver = require('../../libs/FileSaver.js/FileSaver');
 var saveAs = FileSaver.saveAs;
@@ -35,7 +24,7 @@
 
 function canCreatePdf() {
 	// Ensure the browser provides the level of support needed
-	if ( ! Object.keys ) {
+	if (!Object.keys) {
 		return false;
 	}
 	return true;
@@ -187,11 +176,8 @@
 	createPdf: function(docDefinition) {
 		if (canCreatePdf()) {
 			return new Document(docDefinition, window.pdfMake.fonts, window.pdfMake.vfs);
-<<<<<<< HEAD
 		} else {
 			throw 'Your browser does not provide the level of support needed';
-=======
->>>>>>> faae1140
 		}
 	}
 };