/* jslint node: true */
/* global window */
'use strict';

var LayoutBuilder = require('./layoutBuilder');
var PdfKit = require('pdfkit');
var PDFReference = require('../node_modules/pdfkit/js/reference');
var sizes = require('./standardPageSizes');
var ImageMeasure = require('./imageMeasure');
var textDecorator = require('./textDecorator');

////////////////////////////////////////
// PdfPrinter

/**
 * @class Creates an instance of a PdfPrinter which turns document definition into a pdf
 *
 * @param {Object} fontDescriptors font definition dictionary
 *
 * @example
 * var fontDescriptors = {
 *	Roboto: {
 *		normal: 'fonts/Roboto-Regular.ttf',
 *		bold: 'fonts/Roboto-Medium.ttf',
 *		italics: 'fonts/Roboto-Italic.ttf',
 *		bolditalics: 'fonts/Roboto-Italic.ttf'
 *	}
 * };
 *
 * var printer = new PdfPrinter(fontDescriptors);
 */
function PdfPrinter(fontDescriptors) {
	this.fontDescriptors = fontDescriptors;
}

/**
 * Executes layout engine for the specified document and renders it into a pdfkit document
 * ready to be saved.
 *
 * @param {Object} docDefinition document definition
 * @param {Object} docDefinition.content an array describing the pdf structure (for more information take a look at the examples in the /examples folder)
 * @param {Object} [docDefinition.defaultStyle] default (implicit) style definition
 * @param {Object} [docDefinition.styles] dictionary defining all styles which can be used in the document
 * @param {Object} [docDefinition.pageSize] page size (pdfkit units, A4 dimensions by default)
 * @param {Number} docDefinition.pageSize.width width
 * @param {Number} docDefinition.pageSize.height height
 * @param {Object} [docDefinition.pageMargins] page margins (pdfkit units)
 *
 * @example
 *
 * var docDefinition = {
 *	content: [
 *		'First paragraph',
 *		'Second paragraph, this time a little bit longer',
 *		{ text: 'Third paragraph, slightly bigger font size', fontSize: 20 },
 *		{ text: 'Another paragraph using a named style', style: 'header' },
 *		{ text: ['playing with ', 'inlines' ] },
 *		{ text: ['and ', { text: 'restyling ', bold: true }, 'them'] },
 *	],
 *	styles: {
 *		header: { fontSize: 30, bold: true }
 *	}
 * }
 *
 * var pdfDoc = printer.createPdfKitDocument(docDefinition);
 *
 * pdfDoc.pipe(fs.createWriteStream('sample.pdf'));
 * pdfDoc.end();
 *
 * @return {Object} a pdfKit document object which can be saved or encode to data-url
 */
PdfPrinter.prototype.createPdfKitDocument = function(docDefinition, options) {
	options = options || {};

	var pageSize = pageSize2widthAndHeight(docDefinition.pageSize || 'a4');

  if(docDefinition.pageOrientation === 'landscape') {
    pageSize = { width: pageSize.height, height: pageSize.width};
  }
	pageSize.orientation = docDefinition.pageOrientation === 'landscape' ? docDefinition.pageOrientation : 'portrait';

	this.pdfKitDoc = new PdfKit({ size: [ pageSize.width, pageSize.height ], compress: false});
	this.pdfKitDoc.info.Producer = 'pdfmake';
	this.pdfKitDoc.info.Creator = 'pdfmake';
	this.fontProvider = new FontProvider(this.fontDescriptors, this.pdfKitDoc);

  docDefinition.images = docDefinition.images || {};

	var builder = new LayoutBuilder(
		pageSize,
		fixPageMargins(docDefinition.pageMargins || 40),
        new ImageMeasure(this.pdfKitDoc, docDefinition.images));

  registerDefaultTableLayouts(builder);
  if (options.tableLayouts) {
    builder.registerTableLayouts(options.tableLayouts);
  }

	var pages = builder.layoutDocument(docDefinition.content, this.fontProvider, docDefinition.styles || {}, docDefinition.defaultStyle || { fontSize: 12, font: 'Roboto' }, docDefinition.background, docDefinition.header, docDefinition.footer, docDefinition.images, docDefinition.watermark);

	renderPages(pages, this.fontProvider, this.pdfKitDoc);

	if(options.autoPrint){
        var jsRef = this.pdfKitDoc.ref({
			S: 'JavaScript',
			JS: new StringObject('this.print\\(true\\);')
		});
		var namesRef = this.pdfKitDoc.ref({
			Names: [new StringObject('EmbeddedJS'), new PDFReference(this.pdfKitDoc, jsRef.id)],
		});

		jsRef.end();
		namesRef.end();

		this.pdfKitDoc._root.data.Names = {
			JavaScript: new PDFReference(this.pdfKitDoc, namesRef.id)
		};
	}
	return this.pdfKitDoc;
};

function fixPageMargins(margin) {
    if (!margin) return null;

    if (typeof margin === 'number' || margin instanceof Number) {
        margin = { left: margin, right: margin, top: margin, bottom: margin };
    } else if (margin instanceof Array) {
        if (margin.length === 2) {
            margin = { left: margin[0], top: margin[1], right: margin[0], bottom: margin[1] };
        } else if (margin.length === 4) {
            margin = { left: margin[0], top: margin[1], right: margin[2], bottom: margin[3] };
        } else throw 'Invalid pageMargins definition';
    }

    return margin;
}

function registerDefaultTableLayouts(layoutBuilder) {
  layoutBuilder.registerTableLayouts({
    noBorders: {
      hLineWidth: function(i) { return 0; },
      vLineWidth: function(i) { return 0; },
      paddingLeft: function(i) { return i && 4 || 0; },
      paddingRight: function(i, node) { return (i < node.table.widths.length - 1) ? 4 : 0; },
    },
    headerLineOnly: {
      hLineWidth: function(i, node) {
        if (i === 0 || i === node.table.body.length) return 0;
        return (i === node.table.headerRows) ? 2 : 0;
      },
      vLineWidth: function(i) { return 0; },
      paddingLeft: function(i) {
        return i === 0 ? 0 : 8;
      },
      paddingRight: function(i, node) {
        return (i === node.table.widths.length - 1) ? 0 : 8;
      }
    },
    lightHorizontalLines: {
      hLineWidth: function(i, node) {
        if (i === 0 || i === node.table.body.length) return 0;
        return (i === node.table.headerRows) ? 2 : 1;
      },
      vLineWidth: function(i) { return 0; },
      hLineColor: function(i) { return i === 1 ? 'black' : '#aaa'; },
      paddingLeft: function(i) {
        return i === 0 ? 0 : 8;
      },
      paddingRight: function(i, node) {
        return (i === node.table.widths.length - 1) ? 0 : 8;
      }
    }
  });
}

var defaultLayout = {
  hLineWidth: function(i, node) { return 1; }, //return node.table.headerRows && i === node.table.headerRows && 3 || 0; },
  vLineWidth: function(i, node) { return 1; },
  hLineColor: function(i, node) { return 'black'; },
  vLineColor: function(i, node) { return 'black'; },
  paddingLeft: function(i, node) { return 4; }, //i && 4 || 0; },
  paddingRight: function(i, node) { return 4; }, //(i < node.table.widths.length - 1) ? 4 : 0; },
  paddingTop: function(i, node) { return 2; },
  paddingBottom: function(i, node) { return 2; }
};

function pageSize2widthAndHeight(pageSize) {
    if (typeof pageSize == 'string' || pageSize instanceof String) {
        var size = sizes[pageSize.toUpperCase()];
        if (!size) throw ('Page size ' + pageSize + ' not recognized');
        return { width: size[0], height: size[1] };
    }

    return pageSize;
}

function StringObject(str){
	this.isString = true;
	this.toString = function(){
		return str;
	};
}

function updatePageOrientationInOptions(currentPage, pdfKitDoc) {
	var previousPageOrientation = pdfKitDoc.options.size[0] > pdfKitDoc.options.size[1] ? 'landscape' : 'portrait';

	if(currentPage.pageSize.orientation !== previousPageOrientation) {
		var width = pdfKitDoc.options.size[0];
		var height = pdfKitDoc.options.size[1];
		pdfKitDoc.options.size = [height, width];
	}
}

function renderPages(pages, fontProvider, pdfKitDoc) {
<<<<<<< HEAD
  pdfKitDoc._pdfMakePages = pages;
	for(var i = 0, l = pages.length; i < l; i++) {
=======
	for (var i = 0; i < pages.length; i++) {
>>>>>>> 6611feb4
		if (i > 0) {
			updatePageOrientationInOptions(pages[i], pdfKitDoc);
			pdfKitDoc.addPage(pdfKitDoc.options);
		}

		setFontRefs(fontProvider, pdfKitDoc);

		var page = pages[i];
    for(var ii = 0, il = page.items.length; ii < il; ii++) {
        var item = page.items[ii];
        switch(item.type) {
          case 'vector':
              renderVector(item.item, pdfKitDoc);
              break;
          case 'line':
              renderLine(item.item, item.item.x, item.item.y, pdfKitDoc);
              break;
          case 'image':
              renderImage(item.item, item.item.x, item.item.y, pdfKitDoc);
              break;
				}
    }
    if(page.watermark){
			renderWatermark(page, pdfKitDoc, fontProvider);
		}
	}
}

function setFontRefs(fontProvider, pdfKitDoc) {
	for(var fontName in fontProvider.cache) {
		var desc = fontProvider.cache[fontName];

		for (var fontType in desc) {
			var font = desc[fontType];
			var _ref, _base, _name;

			if (!(_ref = (_base = pdfKitDoc.page.fonts)[_name = font.id])) {
				_base[_name] = font.ref();
			}
		}
	}
}

function renderLine(line, x, y, pdfKitDoc) {
	x = x || 0;
	y = y || 0;

	var ascenderHeight = line.getAscenderHeight();
	var lineHeight = line.getHeight();

	textDecorator.drawBackground(line, x, y, pdfKitDoc);

	//TODO: line.optimizeInlines();
	for(var i = 0, l = line.inlines.length; i < l; i++) {
		var inline = line.inlines[i];

		pdfKitDoc.fill(inline.color || 'black');

		pdfKitDoc.save();
		pdfKitDoc.transform(1, 0, 0, -1, 0, pdfKitDoc.page.height);

		pdfKitDoc.addContent('BT');
		var a = (inline.font.ascender / 1000 * inline.fontSize);

		pdfKitDoc.addContent('' + (x + inline.x) + ' ' + (pdfKitDoc.page.height - y - ascenderHeight) + ' Td');
		pdfKitDoc.addContent('/' + inline.font.id + ' ' + inline.fontSize + ' Tf');

		pdfKitDoc.addContent('<' + encode(inline.font, inline.text) + '> Tj');

		pdfKitDoc.addContent('ET');
		pdfKitDoc.restore();
	}

	textDecorator.drawDecorations(line, x, y, pdfKitDoc);

}

function renderWatermark(page, pdfKitDoc, fontProvider){
	var watermark = page.watermark;

	pdfKitDoc.fill('black');
	pdfKitDoc.opacity(0.6);

	pdfKitDoc.save();
	pdfKitDoc.transform(1, 0, 0, -1, 0, pdfKitDoc.page.height);

	var angle = Math.atan2(pdfKitDoc.page.height, pdfKitDoc.page.width) * 180/Math.PI;
	pdfKitDoc.rotate(angle, {origin: [pdfKitDoc.page.width/2, pdfKitDoc.page.height/2]});

	pdfKitDoc.addContent('BT');
	pdfKitDoc.addContent('' + (pdfKitDoc.page.width/2 - watermark.size.size.width/2) + ' ' + (pdfKitDoc.page.height/2 - watermark.size.size.height/4) + ' Td');
	pdfKitDoc.addContent('/' + watermark.font.id + ' ' + watermark.size.fontSize + ' Tf');
	pdfKitDoc.addContent('<' + encode(watermark.font, watermark.text) + '> Tj');
	pdfKitDoc.addContent('ET');
	pdfKitDoc.restore();
}

function encode(font, text) {
	font.use(text);

	text = font.encode(text);
	text = ((function() {
		var _results = [];

		for (var i = 0, _ref2 = text.length; 0 <= _ref2 ? i < _ref2 : i > _ref2; 0 <= _ref2 ? i++ : i--) {
			_results.push(text.charCodeAt(i).toString(16));
		}
		return _results;
	})()).join('');

	return text;
}

function renderVector(vector, pdfDoc) {
	//TODO: pdf optimization (there's no need to write all properties everytime)
	pdfDoc.lineWidth(vector.lineWidth || 1);
	if (vector.dash) {
		pdfDoc.dash(vector.dash.length, { space: vector.dash.space || vector.dash.length });
	} else {
		pdfDoc.undash();
	}
	pdfDoc.fillOpacity(vector.fillOpacity || 1);
	pdfDoc.strokeOpacity(vector.strokeOpacity || 1);
	pdfDoc.lineJoin(vector.lineJoin || 'miter');

	//TODO: clipping

	switch(vector.type) {
		case 'ellipse':
			pdfDoc.ellipse(vector.x, vector.y, vector.r1, vector.r2);
			break;
		case 'rect':
			if (vector.r) {
				pdfDoc.roundedRect(vector.x, vector.y, vector.w, vector.h, vector.r);
			} else {
				pdfDoc.rect(vector.x, vector.y, vector.w, vector.h);
			}
			break;
		case 'line':
			pdfDoc.moveTo(vector.x1, vector.y1);
			pdfDoc.lineTo(vector.x2, vector.y2);
			break;
		case 'polyline':
			if (vector.points.length === 0) break;

			pdfDoc.moveTo(vector.points[0].x, vector.points[0].y);
			for(var i = 1, l = vector.points.length; i < l; i++) {
				pdfDoc.lineTo(vector.points[i].x, vector.points[i].y);
			}

			if (vector.points.length > 1) {
				var p1 = vector.points[0];
				var pn = vector.points[vector.points.length - 1];

				if (vector.closePath || p1.x === pn.x && p1.y === pn.y) {
					pdfDoc.closePath();
				}
			}
			break;
	}

	if (vector.color && vector.lineColor) {
		pdfDoc.fillAndStroke(vector.color, vector.lineColor);
	} else if (vector.color) {
		pdfDoc.fill(vector.color);
	} else {
		pdfDoc.stroke(vector.lineColor || 'black');
	}
}

function renderImage(image, x, y, pdfKitDoc) {
    pdfKitDoc.image(image.image, image.x, image.y, { width: image._width, height: image._height });
}

function FontProvider(fontDescriptors, pdfDoc) {
	this.fonts = {};
	this.pdfDoc = pdfDoc;
	this.cache = {};

	for(var font in fontDescriptors) {
		if (fontDescriptors.hasOwnProperty(font)) {
			var fontDef = fontDescriptors[font];

			this.fonts[font] = {
				normal: fontDef.normal,
				bold: fontDef.bold,
				italics: fontDef.italics,
				bolditalics: fontDef.bolditalics
			};
		}
	}
}

FontProvider.prototype.provideFont = function(familyName, bold, italics) {
	if (!this.fonts[familyName]) return this.pdfDoc._font;

	var type = 'normal';

	if (bold && italics) type = 'bolditalics';
	else if (bold) type = 'bold';
	else if (italics) type = 'italics';

	if (!this.cache[familyName]) this.cache[familyName] = {};

	var cached = this.cache[familyName] && this.cache[familyName][type];

	if (cached) return cached;

	var fontCache = (this.cache[familyName] = this.cache[familyName] || {});
	fontCache[type] = this.pdfDoc.font(this.fonts[familyName][type], familyName + ' (' + type + ')')._font;
	return fontCache[type];
};

module.exports = PdfPrinter;


/* temporary browser extension */
PdfPrinter.prototype.fs = require('fs');<|MERGE_RESOLUTION|>--- conflicted
+++ resolved
@@ -212,12 +212,8 @@
 }
 
 function renderPages(pages, fontProvider, pdfKitDoc) {
-<<<<<<< HEAD
   pdfKitDoc._pdfMakePages = pages;
-	for(var i = 0, l = pages.length; i < l; i++) {
-=======
 	for (var i = 0; i < pages.length; i++) {
->>>>>>> 6611feb4
 		if (i > 0) {
 			updatePageOrientationInOptions(pages[i], pdfKitDoc);
 			pdfKitDoc.addPage(pdfKitDoc.options);
