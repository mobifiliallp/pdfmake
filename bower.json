--- conflicted
+++ resolved
@@ -1,10 +1,6 @@
 {
   "name": "pdfmake",
-<<<<<<< HEAD
-  "version": "0.0.15",
-=======
-  "version": "0.0.14",
->>>>>>> c61b5d1d
+  "version": "0.1.0",
   "homepage": "https://bpampuch.github.io/pdfmake",
   "authors": [
     "Bartek Pampuch <bartosz.pampuch@gmail.com>"
