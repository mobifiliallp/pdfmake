'use strict';

var TraversalTracker = require('./traversalTracker');
var DocPreprocessor = require('./docPreprocessor');
var DocMeasure = require('./docMeasure');
var DocumentContext = require('./documentContext');
var PageElementWriter = require('./pageElementWriter');
var ColumnCalculator = require('./columnCalculator');
var TableProcessor = require('./tableProcessor');
var Line = require('./line');
var isString = require('./helpers').isString;
var isArray = require('./helpers').isArray;
var pack = require('./helpers').pack;
var offsetVector = require('./helpers').offsetVector;
var fontStringify = require('./helpers').fontStringify;
var isFunction = require('./helpers').isFunction;
var TextTools = require('./textTools');
var StyleContextStack = require('./styleContextStack');

function addAll(target, otherArray) {
	otherArray.forEach(function (item) {
		target.push(item);
	});
}

/**
 * Creates an instance of LayoutBuilder - layout engine which turns document-definition-object
 * into a set of pages, lines, inlines and vectors ready to be rendered into a PDF
 *
 * @param {Object} pageSize - an object defining page width and height
 * @param {Object} pageMargins - an object defining top, left, right and bottom margins
 */
function LayoutBuilder(pageSize, pageMargins, imageMeasure) {
	this.pageSize = pageSize;
	this.pageMargins = pageMargins;
	this.tracker = new TraversalTracker();
	this.imageMeasure = imageMeasure;
	this.tableLayouts = {};
}

LayoutBuilder.prototype.registerTableLayouts = function (tableLayouts) {
	this.tableLayouts = pack(this.tableLayouts, tableLayouts);
};

/**
 * Executes layout engine on document-definition-object and creates an array of pages
 * containing positioned Blocks, Lines and inlines
 *
 * @param {Object} docStructure document-definition-object
 * @param {Object} fontProvider font provider
 * @param {Object} styleDictionary dictionary with style definitions
 * @param {Object} defaultStyle default style definition
 * @return {Array} an array of pages
 */
LayoutBuilder.prototype.layoutDocument = function (docStructure, fontProvider, styleDictionary, defaultStyle, background, header, footer, images, watermark, pageBreakBeforeFct) {

	function addPageBreaksIfNecessary(linearNodeList, pages) {

		if (!isFunction(pageBreakBeforeFct)) {
			return false;
		}

		linearNodeList = linearNodeList.filter(function (node) {
			return node.positions.length > 0;
		});

		linearNodeList.forEach(function (node) {
			var nodeInfo = {};
			[
				'id', 'text', 'ul', 'ol', 'table', 'image', 'qr', 'canvas', 'columns',
				'headlineLevel', 'style', 'pageBreak', 'pageOrientation',
				'width', 'height'
			].forEach(function (key) {
				if (node[key] !== undefined) {
					nodeInfo[key] = node[key];
				}
			});
			nodeInfo.startPosition = node.positions[0];
			nodeInfo.pageNumbers = node.positions.map(function (node) {
				return node.pageNumber;
			}).filter(function (element, position, array) {
				return array.indexOf(element) === position;
			});
			nodeInfo.pages = pages.length;
			nodeInfo.stack = isArray(node.stack);

			node.nodeInfo = nodeInfo;
		});

		return linearNodeList.some(function (node, index, followingNodeList) {
			if (node.pageBreak !== 'before' && !node.pageBreakCalculated) {
				node.pageBreakCalculated = true;
				var pageNumber = node.nodeInfo.pageNumbers[0];

				var followingNodesOnPage = followingNodeList.slice(index + 1).filter(function (node0) {
					return node0.nodeInfo.pageNumbers.indexOf(pageNumber) > -1;
				});

				var nodesOnNextPage = followingNodeList.slice(index + 1).filter(function (node0) {
					return node0.nodeInfo.pageNumbers.indexOf(pageNumber + 1) > -1;
				});

				var previousNodesOnPage = followingNodeList.slice(0, index).filter(function (node0) {
					return node0.nodeInfo.pageNumbers.indexOf(pageNumber) > -1;
				});

				if (
					pageBreakBeforeFct(
						node.nodeInfo,
						followingNodesOnPage.map(function (node) {
							return node.nodeInfo;
						}),
						nodesOnNextPage.map(function (node) {
							return node.nodeInfo;
						}),
						previousNodesOnPage.map(function (node) {
							return node.nodeInfo;
						}))) {
					node.pageBreak = 'before';
					return true;
				}
			}
		});
	}

	this.docPreprocessor = new DocPreprocessor();
	this.docMeasure = new DocMeasure(fontProvider, styleDictionary, defaultStyle, this.imageMeasure, this.tableLayouts, images);


	function resetXYs(result) {
		result.linearNodeList.forEach(function (node) {
			node.resetXY();
		});
	}

	var result = this.tryLayoutDocument(docStructure, fontProvider, styleDictionary, defaultStyle, background, header, footer, images, watermark);
	while (addPageBreaksIfNecessary(result.linearNodeList, result.pages)) {
		resetXYs(result);
		result = this.tryLayoutDocument(docStructure, fontProvider, styleDictionary, defaultStyle, background, header, footer, images, watermark);
	}

	return result.pages;
};

LayoutBuilder.prototype.tryLayoutDocument = function (docStructure, fontProvider, styleDictionary, defaultStyle, background, header, footer, images, watermark, pageBreakBeforeFct) {

	this.linearNodeList = [];
	docStructure = this.docPreprocessor.preprocessDocument(docStructure);
	docStructure = this.docMeasure.measureDocument(docStructure);

	this.writer = new PageElementWriter(
		new DocumentContext(this.pageSize, this.pageMargins), this.tracker);

	var _this = this;
	this.writer.context().tracker.startTracking('pageAdded', function () {
		_this.addBackground(background);
	});

	this.addBackground(background);
	this.processNode(docStructure);
	this.addHeadersAndFooters(header, footer);
	if (watermark != null) {
		this.addWatermark(watermark, fontProvider, defaultStyle);
	}

	return {pages: this.writer.context().pages, linearNodeList: this.linearNodeList};
};

LayoutBuilder.prototype.getHeightOfCurrentTable = function (docStructure, fontProvider, styleDictionary, defaultStyle, background, header, footer, images, watermark, pageBreakBeforeFct) {

	this.linearNodeList = [];
	docStructure = this.docMeasure.measureDocument(docStructure);

	this.writer = new PageElementWriter(
		new DocumentContext(this.pageSize, this.pageMargins), this.tracker);

	var _this = this;
	this.writer.context().tracker.startTracking('pageAdded', function () {
		_this.addBackground(background);
	});

	this.addBackground(background);
	this.processNode(docStructure);

	return this.writer.context();
};


LayoutBuilder.prototype.addBackground = function (background) {
	var backgroundGetter = isFunction(background) ? background : function () {
		return background;
	};

	var context = this.writer.context();
	var pageSize = context.getCurrentPage().pageSize;

	var pageBackground = backgroundGetter(context.page + 1, pageSize);

	if (pageBackground) {
		this.writer.beginUnbreakableBlock(pageSize.width, pageSize.height);
		pageBackground = this.docPreprocessor.preprocessDocument(pageBackground);
		this.processNode(this.docMeasure.measureDocument(pageBackground));
		this.writer.commitUnbreakableBlock(0, 0);
		context.backgroundLength[context.page] += pageBackground.positions.length;
	}
};

LayoutBuilder.prototype.addStaticRepeatable = function (headerOrFooter, sizeFunction) {
	this.addDynamicRepeatable(function () {
		return JSON.parse(JSON.stringify(headerOrFooter)); // copy to new object
	}, sizeFunction);
};

LayoutBuilder.prototype.addDynamicRepeatable = function (nodeGetter, sizeFunction) {
	var pages = this.writer.context().pages;

	for (var pageIndex = 0, l = pages.length; pageIndex < l; pageIndex++) {
		this.writer.context().page = pageIndex;

		var node = nodeGetter(pageIndex + 1, l, this.writer.context().pages[pageIndex].pageSize);

		if (node) {
			var sizes = sizeFunction(this.writer.context().getCurrentPage().pageSize, this.pageMargins);
			this.writer.beginUnbreakableBlock(sizes.width, sizes.height);
			node = this.docPreprocessor.preprocessDocument(node);
			this.processNode(this.docMeasure.measureDocument(node));
			this.writer.commitUnbreakableBlock(sizes.x, sizes.y);
		}
	}
};

LayoutBuilder.prototype.addHeadersAndFooters = function (header, footer) {
	var headerSizeFct = function (pageSize, pageMargins) {
		return {
			x: 0,
			y: 0,
			width: pageSize.width,
			height: pageMargins.top
		};
	};

	var footerSizeFct = function (pageSize, pageMargins) {
		return {
			x: 0,
			y: pageSize.height - pageMargins.bottom,
			width: pageSize.width,
			height: pageMargins.bottom
		};
	};

	if (isFunction(header)) {
		this.addDynamicRepeatable(header, headerSizeFct);
	} else if (header) {
		this.addStaticRepeatable(header, headerSizeFct);
	}

	if (isFunction(footer)) {
		this.addDynamicRepeatable(footer, footerSizeFct);
	} else if (footer) {
		this.addStaticRepeatable(footer, footerSizeFct);
	}
};

LayoutBuilder.prototype.addWatermark = function (watermark, fontProvider, defaultStyle) {
	if (isString(watermark)) {
		watermark = {'text': watermark};
	}

	if (!watermark.text) { // empty watermark text
		return;
	}

	watermark.font = watermark.font || defaultStyle.font || 'Roboto';
	watermark.color = watermark.color || 'black';
	watermark.opacity = watermark.opacity || 0.6;
	watermark.bold = watermark.bold || false;
	watermark.italics = watermark.italics || false;

	var watermarkObject = {
		text: watermark.text,
		font: fontProvider.provideFont(watermark.font, watermark.bold, watermark.italics),
		size: getSize(this.pageSize, watermark, fontProvider),
		color: watermark.color,
		opacity: watermark.opacity
	};

	var pages = this.writer.context().pages;
	for (var i = 0, l = pages.length; i < l; i++) {
		pages[i].watermark = watermarkObject;
	}

	function getSize(pageSize, watermark, fontProvider) {
		var width = pageSize.width;
		var height = pageSize.height;
		var targetWidth = Math.sqrt(width * width + height * height) * 0.8; /* page diagonal * sample factor */
		var textTools = new TextTools(fontProvider);
		var styleContextStack = new StyleContextStack(null, {font: watermark.font, bold: watermark.bold, italics: watermark.italics});
		var size;

		/**
		 * Binary search the best font size.
		 * Initial bounds [0, 1000]
		 * Break when range < 1
		 */
		var a = 0;
		var b = 1000;
		var c = (a + b) / 2;
		while (Math.abs(a - b) > 1) {
			styleContextStack.push({
				fontSize: c
			});
			size = textTools.sizeOfString(watermark.text, styleContextStack);
			if (size.width > targetWidth) {
				b = c;
				c = (a + b) / 2;
			} else if (size.width < targetWidth) {
				a = c;
				c = (a + b) / 2;
			}
			styleContextStack.pop();
		}
		/*
		 End binary search
		 */
		return {size: size, fontSize: c};
	}
};

function decorateNode(node) {
	var x = node.x, y = node.y;
	node.positions = [];

	if (isArray(node.canvas)) {
		node.canvas.forEach(function (vector) {
			var x = vector.x, y = vector.y, x1 = vector.x1, y1 = vector.y1, x2 = vector.x2, y2 = vector.y2;
			vector.resetXY = function () {
				vector.x = x;
				vector.y = y;
				vector.x1 = x1;
				vector.y1 = y1;
				vector.x2 = x2;
				vector.y2 = y2;
			};
		});
	}

	node.resetXY = function () {
		node.x = x;
		node.y = y;
		if (isArray(node.canvas)) {
			node.canvas.forEach(function (vector) {
				vector.resetXY();
			});
		}
	};
}

LayoutBuilder.prototype.processNode = function (node) {
	var self = this;

	this.linearNodeList.push(node);
	decorateNode(node);

	applyMargins(function () {
		var unbreakable = node.unbreakable;
		if (unbreakable) {
			self.writer.beginUnbreakableBlock();
		}

		var absPosition = node.absolutePosition;
		if (absPosition) {
			self.writer.context().beginDetachedBlock();
			self.writer.context().moveTo(absPosition.x || 0, absPosition.y || 0);
		}

		var relPosition = node.relativePosition;
		if (relPosition) {
			self.writer.context().beginDetachedBlock();
			self.writer.context().moveTo((relPosition.x || 0) + self.writer.context().x, (relPosition.y || 0) + self.writer.context().y);
		}

		if (node.stack) {
			self.processVerticalContainer(node);
		} else if (node.columns) {
			self.processColumns(node);
		} else if (node.ul) {
			self.processList(false, node);
		} else if (node.ol) {
			self.processList(true, node);
		} else if (node.table) {
			self.processTable(node);
		} else if (node.text !== undefined) {
			self.processLeaf(node);
		} else if (node.toc) {
			self.processToc(node);
		} else if (node.image) {
			self.processImage(node);
		} else if (node.canvas) {
			self.processCanvas(node);
		} else if (node.qr) {
			self.processQr(node);
		} else if (!node._span) {
			throw 'Unrecognized document structure: ' + JSON.stringify(node, fontStringify);
		}

		if (absPosition || relPosition) {
			self.writer.context().endDetachedBlock();
		}

		if (unbreakable) {
			self.writer.commitUnbreakableBlock();
		}
	});

	function applyMargins(callback) {
		var margin = node._margin;

		if (node.pageBreak === 'before') {
			self.writer.moveToNextPage(node.pageOrientation);
		}

		if (margin) {
			self.writer.context().moveDown(margin[1]);
			self.writer.context().addMargin(margin[0], margin[2]);
		}

		callback();

		if (margin) {
			self.writer.context().addMargin(-margin[0], -margin[2]);
			self.writer.context().moveDown(margin[3]);
		}

		if (node.pageBreak === 'after') {
			self.writer.moveToNextPage(node.pageOrientation);
		}
	}
};

// vertical container
LayoutBuilder.prototype.processVerticalContainer = function (node) {
	var self = this;
	node.stack.forEach(function (item) {
		self.processNode(item);
		addAll(node.positions, item.positions);

		//TODO: paragraph gap
	});
};

// columns
LayoutBuilder.prototype.processColumns = function (columnNode) {
	var columns = columnNode.columns;
	var availableWidth = this.writer.context().availableWidth;
	var gaps = gapArray(columnNode._gap);

	if (gaps) {
		availableWidth -= (gaps.length - 1) * columnNode._gap;
	}

	ColumnCalculator.buildColumnWidths(columns, availableWidth);
	var result = this.processRow(columns, columns, gaps);
	addAll(columnNode.positions, result.positions);


	function gapArray(gap) {
		if (!gap) {
			return null;
		}

		var gaps = [];
		gaps.push(0);

		for (var i = columns.length - 1; i > 0; i--) {
			gaps.push(gap);
		}

		return gaps;
	}
};

LayoutBuilder.prototype.processRow = function (columns, widths, gaps, tableBody, tableRow, height) {
	var self = this;
	var pageBreaks = [], positions = [];

	this.tracker.auto('pageChanged', storePageBreakData, function () {
		widths = widths || columns;

		self.writer.context().beginColumnGroup();

		for (var i = 0, l = columns.length; i < l; i++) {
			var column = columns[i];
			var width = widths[i]._calcWidth;
			var leftOffset = colLeftOffset(i);

			if (column.colSpan && column.colSpan > 1) {
				for (var j = 1; j < column.colSpan; j++) {
					width += widths[++i]._calcWidth + gaps[i];
				}
			}

			self.writer.context().beginColumn(width, leftOffset, getEndingCell(column, i));
			if (!column._span) {
				self.processNode(column);
				addAll(positions, column.positions);
			} else if (column._columnEndingContext) {
				// row-span ending
				self.writer.context().markEnding(column);
			}
		}

		self.writer.context().completeColumnGroup(height);
	});

	return {pageBreaks: pageBreaks, positions: positions};

	function storePageBreakData(data) {
		var pageDesc;

		for (var i = 0, l = pageBreaks.length; i < l; i++) {
			var desc = pageBreaks[i];
			if (desc.prevPage === data.prevPage) {
				pageDesc = desc;
				break;
			}
		}

		if (!pageDesc) {
			pageDesc = data;
			pageBreaks.push(pageDesc);
		}
		pageDesc.prevY = Math.max(pageDesc.prevY, data.prevY);
		pageDesc.y = Math.min(pageDesc.y, data.y);
	}

	function colLeftOffset(i) {
		if (gaps && gaps.length > i) {
			return gaps[i];
		}
		return 0;
	}

	function getEndingCell(column, columnIndex) {
		if (column.rowSpan && column.rowSpan > 1) {
			var endingRow = tableRow + column.rowSpan - 1;
			if (endingRow >= tableBody.length) {
				throw 'Row span for column ' + columnIndex + ' (with indexes starting from 0) exceeded row count';
			}
			return tableBody[endingRow][columnIndex];
		}

		return null;
	}
};

// lists
LayoutBuilder.prototype.processList = function (orderedList, node) {
	var self = this,
		items = orderedList ? node.ol : node.ul,
		gapSize = node._gapSize;

	this.writer.context().addMargin(gapSize.width);

	var nextMarker;
	this.tracker.auto('lineAdded', addMarkerToFirstLeaf, function () {
		items.forEach(function (item) {
			nextMarker = item.listMarker;
			self.processNode(item);
			addAll(node.positions, item.positions);
		});
	});

	this.writer.context().addMargin(-gapSize.width);

	function addMarkerToFirstLeaf(line) {
		// I'm not very happy with the way list processing is implemented
		// (both code and algorithm should be rethinked)
		if (nextMarker) {
			var marker = nextMarker;
			nextMarker = null;

			if (marker.canvas) {
				var vector = marker.canvas[0];

				offsetVector(vector, -marker._minWidth, 0);
				self.writer.addVector(vector);
			} else if (marker._inlines) {
				var markerLine = new Line(self.pageSize.width);
				markerLine.addInline(marker._inlines[0]);
				markerLine.x = -marker._minWidth;
				markerLine.y = line.getAscenderHeight() - markerLine.getAscenderHeight();
				self.writer.addLine(markerLine, true);
			}
		}
	}
};

// tables
LayoutBuilder.prototype.processTable = function (tableNode) {
	var processor = new TableProcessor(tableNode);

	processor.beginTable(this.writer);

	var rowHeights = tableNode.table.heights;
	for (var i = 0, l = tableNode.table.body.length; i < l; i++) {
		processor.beginRow(i, this.writer);

		var height;
		if (isFunction(rowHeights)) {
			height = rowHeights(i);
		} else if (isArray(rowHeights)) {
			height = rowHeights[i];
		} else {
			height = rowHeights;
		}

		if (height === 'auto') {
			height = undefined;
		}

		var result = this.processRow(tableNode.table.body[i], tableNode.table.widths, tableNode._offsets.offsets, tableNode.table.body, i, height);
		addAll(tableNode.positions, result.positions);

		processor.endRow(i, this.writer, result.pageBreaks);
	}

	processor.endTable(this.writer);
};

// leafs (texts)
LayoutBuilder.prototype.processLeaf = function (node) {
	var line = this.buildNextLine(node);
	var currentHeight = (line) ? line.getHeight() : 0;
	var maxHeight = node.maxHeight || -1;

	if (node._tocItemRef) {
		line._pageNodeRef = node._tocItemRef;
	}

	if (node._pageRef) {
		line._pageNodeRef = node._pageRef._nodeRef;
	}

	if (line && line.inlines && isArray(line.inlines)) {
		for (var i = 0, l = line.inlines.length; i < l; i++) {
			if (line.inlines[i]._tocItemRef) {
				line.inlines[i]._pageNodeRef = line.inlines[i]._tocItemRef;
			}

			if (line.inlines[i]._pageRef) {
				line.inlines[i]._pageNodeRef = line.inlines[i]._pageRef._nodeRef;
			}
		}
	}

	while (line && (maxHeight === -1 || currentHeight < maxHeight)) {
		var positions = this.writer.addLine(line);
		node.positions.push(positions);
		line = this.buildNextLine(node);
		if (line) {
			currentHeight += line.getHeight();
		}
	}
};

LayoutBuilder.prototype.processToc = function (node) {
	if (node.toc.title) {
		this.processNode(node.toc.title);
	}
	this.processNode(node.toc._table);
};

LayoutBuilder.prototype.buildNextLine = function (textNode) {

	function cloneInline(inline) {
		var newInline = inline.constructor();
		for (var key in inline) {
			newInline[key] = inline[key];
		}
		return newInline;
	}

	if (!textNode._inlines || textNode._inlines.length === 0) {
		return null;
	}

	var line = new Line(this.writer.context().availableWidth);
	var textTools = new TextTools(null);

	var isForceContinue = false;
	while (textNode._inlines && textNode._inlines.length > 0 &&
		(line.hasEnoughSpaceForInline(textNode._inlines[0], textNode._inlines.slice(1)) || isForceContinue)) {
		var isHardWrap = false;
		var inline = textNode._inlines.shift();
		isForceContinue = false;

		if (!inline.noWrap && inline.text.length > 1 && inline.width > line.getAvailableWidth()) {
			var widthPerChar = inline.width / inline.text.length;
			var maxChars = Math.floor(line.getAvailableWidth() / widthPerChar);
			if (maxChars < 1) {
				maxChars = 1;
			}
			if (maxChars < inline.text.length) {
				var newInline = cloneInline(inline);

				newInline.text = inline.text.substr(maxChars);
				inline.text = inline.text.substr(0, maxChars);

				newInline.width = textTools.widthOfString(newInline.text, newInline.font, newInline.fontSize, newInline.characterSpacing, newInline.fontFeatures);
				inline.width = textTools.widthOfString(inline.text, inline.font, inline.fontSize, inline.characterSpacing, inline.fontFeatures);

				textNode._inlines.unshift(newInline);
				isHardWrap = true;
			}
		}

		line.addInline(inline);

		isForceContinue = inline.noNewLine && !isHardWrap;
	}

	line.lastLineInParagraph = textNode._inlines.length === 0;

<<<<<<< HEAD
=======
  // MF - extended attribute
  if (textNode.xText)  {
    line.xText = true;
  }

>>>>>>> 441e2477
	return line;
};

// images
LayoutBuilder.prototype.processImage = function (node) {
	var position = this.writer.addImage(node);
	node.positions.push(position);
};

LayoutBuilder.prototype.processCanvas = function (node) {
	var height = node._minHeight;

	if (node.absolutePosition === undefined && this.writer.context().availableHeight < height) {
		// TODO: support for canvas larger than a page
		// TODO: support for other overflow methods

		this.writer.moveToNextPage();
	}

	this.writer.alignCanvas(node);

	node.canvas.forEach(function (vector) {
		var position = this.writer.addVector(vector);
		node.positions.push(position);
	}, this);

	this.writer.context().moveDown(height);
};

LayoutBuilder.prototype.processQr = function (node) {
	var position = this.writer.addQr(node);
	node.positions.push(position);
};

module.exports = LayoutBuilder;<|MERGE_RESOLUTION|>--- conflicted
+++ resolved
@@ -721,14 +721,11 @@
 
 	line.lastLineInParagraph = textNode._inlines.length === 0;
 
-<<<<<<< HEAD
-=======
   // MF - extended attribute
   if (textNode.xText)  {
     line.xText = true;
   }
 
->>>>>>> 441e2477
 	return line;
 };
 
